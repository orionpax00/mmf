# Copyright (c) Facebook, Inc. and its affiliates.

import math
<<<<<<< HEAD
=======
from typing import Optional, Tuple, Type
>>>>>>> 1cc0f5ac

import torch
from torch import nn

from mmf.modules.layers import GatedTanh, ModalCombineLayer, TransformLayer


class AttentionLayer(nn.Module):
    def __init__(self, image_dim, question_dim, **kwargs):
        super().__init__()

        combine_type = kwargs["modal_combine"]["type"]
        combine_params = kwargs["modal_combine"]["params"]
        modal_combine_layer = ModalCombineLayer(
            combine_type, image_dim, question_dim, **combine_params
        )

        transform_type = kwargs["transform"]["type"]
        transform_params = kwargs["transform"]["params"]
        transform_layer = TransformLayer(
            transform_type, modal_combine_layer.out_dim, **transform_params
        )

        normalization = kwargs["normalization"]

        self.module = TopDownAttention(
            modal_combine_layer, transform_layer, normalization
        )

        if hasattr(self.module, "out_dim"):
            self.out_dim = self.module.out_dim

    def forward(self, *args, **kwargs):
        return self.module(*args, **kwargs)


class ConcatenationAttention(nn.Module):
    def __init__(self, image_feat_dim, txt_rnn_embeding_dim, hidden_size):
        super().__init__()
        self.image_feat_dim = image_feat_dim
        self.txt_embeding_dim = txt_rnn_embeding_dim
        self.fa = GatedTanh(image_feat_dim + txt_rnn_embeding_dim, hidden_size)
        self.lc = nn.Linear(hidden_size, 1)

    def forward(self, image_feat, question_embedding):
        _, num_location, _ = image_feat.shape
        question_embedding_expand = torch.unsqueeze(question_embedding, 1).expand(
            -1, num_location, -1
        )
        concat_feature = torch.cat((image_feat, question_embedding_expand), dim=2)
        raw_attention = self.lc(self.fa(concat_feature))
        # softmax across locations
        attention_weights = nn.functional.softmax(raw_attention, dim=1)
        attention_weights = attention_weights.expand_as(image_feat)
        return attention_weights


class ProjectAttention(nn.Module):
    def __init__(self, image_feat_dim, txt_rnn_embeding_dim, hidden_size, dropout=0.2):
        super().__init__()
        self.image_feat_dim = image_feat_dim
        self.txt_embeding_dim = txt_rnn_embeding_dim
        self.fa_image = GatedTanh(image_feat_dim, hidden_size)
        self.fa_txt = GatedTanh(txt_rnn_embeding_dim, hidden_size)
        self.dropout = nn.Dropout(dropout)
        self.lc = nn.Linear(hidden_size, 1)

    def compute_raw_att(self, image_feat, question_embedding):
        num_location = image_feat.shape[1]
        image_fa = self.fa_image(image_feat)
        question_fa = self.fa_txt(question_embedding)
        question_fa_expand = torch.unsqueeze(question_fa, 1).expand(
            -1, num_location, -1
        )
        joint_feature = image_fa * question_fa_expand
        joint_feature = self.dropout(joint_feature)
        raw_attention = self.lc(joint_feature)
        return raw_attention

    def forward(self, image_feat, question_embedding):
        raw_attention = self.compute_raw_att(image_feat, question_embedding)
        # softmax across locations
        attention_weights = nn.functional.softmax(raw_attention, dim=1)
        attention_weights = attention_weights.expand_as(image_feat)
        return attention_weights


class DoubleProjectAttention(nn.Module):
    def __init__(self, image_feat_dim, txt_rnn_embeding_dim, hidden_size, dropout=0.2):
        super().__init__()
        self.att1 = ProjectAttention(
            image_feat_dim, txt_rnn_embeding_dim, hidden_size, dropout
        )
        self.att2 = ProjectAttention(
            image_feat_dim, txt_rnn_embeding_dim, hidden_size, dropout
        )
        self.image_feat_dim = image_feat_dim
        self.txt_embeding_dim = txt_rnn_embeding_dim

    def forward(self, image_feat, question_embedding):
        att1 = self.att1.compute_raw_att(image_feat, question_embedding)
        att2 = self.att2.compute_raw_att(image_feat, question_embedding)
        raw_attn_weights = att1 + att2
        # softmax across locations
        attention_weights = nn.functional.softmax(raw_attn_weights, dim=1)
        attention_weights = attention_weights.expand_as(image_feat)
        return attention_weights


class TopDownAttention(nn.Module):
    EPS = 1.0e-08

    def __init__(self, combination_layer, transform_module, normalization):
        super().__init__()
        self.combination_layer = combination_layer
        self.normalization = normalization
        self.transform = transform_module
        self.out_dim = self.transform.out_dim

    @staticmethod
    def _mask_attentions(attention, image_locs):
        batch_size, num_loc, n_att = attention.size()
        tmp1 = attention.new_zeros(num_loc)
        tmp1[:num_loc] = torch.arange(0, num_loc, dtype=attention.dtype).unsqueeze(
            dim=0
        )

        tmp1 = tmp1.expand(batch_size, num_loc)
        tmp2 = image_locs.type(tmp1.type())
        tmp2 = tmp2.unsqueeze(dim=1).expand(batch_size, num_loc)
        mask = torch.ge(tmp1, tmp2)
        mask = mask.unsqueeze(dim=2).expand_as(attention)
        attention = attention.masked_fill(mask, 0)
        return attention

    def forward(self, image_feat, question_embedding, image_locs=None):
        # N x K x joint_dim
        joint_feature = self.combination_layer(image_feat, question_embedding)
        # N x K x n_att
        raw_attn = self.transform(joint_feature)

        if self.normalization.lower() == "softmax":
            attention = nn.functional.softmax(raw_attn, dim=1)
            if image_locs is not None:
                masked_attention = self._mask_attentions(attention, image_locs)
                masked_attention_sum = torch.sum(masked_attention, dim=1, keepdim=True)
                masked_attention_sum += masked_attention_sum.eq(0).float() + self.EPS
                masked_attention = masked_attention / masked_attention_sum
            else:
                masked_attention = attention

        elif self.normalization.lower() == "sigmoid":
            attention = torch.sigmoid(raw_attn)
            masked_attention = attention
            if image_locs is not None:
                masked_attention = self._mask_attentions(attention, image_locs)

        return masked_attention


class MultiHeadAttention(nn.Module):
    """
<<<<<<< HEAD
    Multi-Head Attention implementation in
    https://arxiv.org/abs/1706.03762
    """
    def __init__(self, dim, num_attn, dropout=0.1):
=======
    Multi-Head Attention implementation from https://arxiv.org/abs/1706.03762
    """

    def __init__(self, dim: int, num_attn: int, dropout: float = 0.1):
>>>>>>> 1cc0f5ac
        super().__init__()
        self.p_attn = None
        self.h = num_attn
        self.d_k = dim // num_attn
        self.linears = nn.ModuleList([nn.Linear(dim, dim) for _ in range(4)])
        self.dropout = nn.Dropout(p=dropout)

<<<<<<< HEAD
    def qkv_attention(self, query, key, value, mask=None, dropout=None):
=======
    def qkv_attention(
        self,
        query: torch.Tensor,
        key: torch.Tensor,
        value: torch.Tensor,
        mask: Optional[torch.Tensor] = None,
        dropout: Type[nn.Dropout] = None,
    ) -> Tuple[torch.Tensor, torch.Tensor]:
>>>>>>> 1cc0f5ac
        d_k = query.size(-1)
        scores = torch.matmul(query, key.transpose(-2, -1)) / math.sqrt(d_k)
        if mask is not None:
            scores.data.masked_fill_(mask.unsqueeze(1).unsqueeze(2), -1e9)

        p_attn = nn.functional.softmax(scores, dim=-1)
        if dropout is not None:
            p_attn = dropout(p_attn)

        return torch.matmul(p_attn, value), p_attn

<<<<<<< HEAD
    def forward(self, q, k, v, mask):
=======
    def forward(
        self, q: torch.Tensor, k: torch.Tensor, v: torch.Tensor, mask: torch.Tensor
    ) -> torch.Tensor:
>>>>>>> 1cc0f5ac
        b = q.size(0)

        q = self.linears[0](q).view(b, -1, self.h, self.d_k).transpose(1, 2)
        k = self.linears[1](k).view(b, -1, self.h, self.d_k).transpose(1, 2)
        v = self.linears[2](v).view(b, -1, self.h, self.d_k).transpose(1, 2)

        x, self.p_attn = self.qkv_attention(q, k, v, mask=mask, dropout=self.dropout)
        x = x.transpose(1, 2).contiguous().view(b, -1, self.h * self.d_k)

        return self.linears[-1](x)


class SelfAttention(nn.Module):
<<<<<<< HEAD
    def __init__(self, dim, num_attn, dropout):
=======
    def __init__(self, dim: int, num_attn: int, dropout: float):
>>>>>>> 1cc0f5ac
        super().__init__()
        self.multi_head_attn = MultiHeadAttention(dim, num_attn, dropout=0.1)
        self.fcn = nn.Sequential(
            nn.Linear(dim, 4 * dim),
            nn.ReLU(inplace=True),
            nn.Dropout(p=dropout),
            nn.Linear(4 * dim, dim),
        )
        self.drop_mha = nn.Dropout(p=dropout)
        self.ln_mha = nn.LayerNorm(dim)
        self.drop_fcn = nn.Dropout(p=dropout)
        self.ln_fcn = nn.LayerNorm(dim)

<<<<<<< HEAD
    def forward(self, x, x_mask):
=======
    def forward(self, x: torch.Tensor, x_mask: torch.Tensor) -> torch.Tensor:
>>>>>>> 1cc0f5ac
        x = self.ln_mha(x + self.drop_mha(self.multi_head_attn(x, x, x, x_mask)))
        x = self.ln_fcn(x + self.drop_fcn(self.fcn(x)))

        return x


class SelfGuidedAttention(nn.Module):
<<<<<<< HEAD
    def __init__(self, dim, num_attn, dropout):
=======
    def __init__(self, dim: int, num_attn: int, dropout: float):
>>>>>>> 1cc0f5ac
        super().__init__()
        self.multi_head_attn = nn.ModuleList(
            [MultiHeadAttention(dim, num_attn, dropout=0.1) for _ in range(2)]
        )
        self.fcn = nn.Sequential(
            nn.Linear(dim, 4 * dim),
            nn.ReLU(inplace=True),
            nn.Dropout(p=dropout),
            nn.Linear(4 * dim, dim),
        )
        self.drop_mha = nn.ModuleList([nn.Dropout(p=dropout) for _ in range(2)])
        self.ln_mha = nn.ModuleList([nn.LayerNorm(dim) for _ in range(3)])
        self.drop_fcn = nn.Dropout(p=dropout)
        self.ln_fcn = nn.LayerNorm(dim)

<<<<<<< HEAD
    def forward(self, x, y, x_mask, y_mask):
=======
    def forward(
        self,
        x: torch.Tensor,
        y: torch.Tensor,
        x_mask: torch.Tensor,
        y_mask: torch.Tensor,
    ) -> torch.Tensor:
>>>>>>> 1cc0f5ac
        x = self.ln_mha[0](
            x + self.drop_mha[0](self.multi_head_attn[0](x, x, x, x_mask))
        )
        x = self.ln_mha[1](
            x + self.drop_mha[1](self.multi_head_attn[1](x, y, y, y_mask))
        )
        x = self.ln_fcn(x + self.drop_fcn(self.fcn(x)))

        return x<|MERGE_RESOLUTION|>--- conflicted
+++ resolved
@@ -1,10 +1,7 @@
 # Copyright (c) Facebook, Inc. and its affiliates.
 
 import math
-<<<<<<< HEAD
-=======
 from typing import Optional, Tuple, Type
->>>>>>> 1cc0f5ac
 
 import torch
 from torch import nn
@@ -167,17 +164,10 @@
 
 class MultiHeadAttention(nn.Module):
     """
-<<<<<<< HEAD
-    Multi-Head Attention implementation in
-    https://arxiv.org/abs/1706.03762
-    """
-    def __init__(self, dim, num_attn, dropout=0.1):
-=======
     Multi-Head Attention implementation from https://arxiv.org/abs/1706.03762
     """
 
     def __init__(self, dim: int, num_attn: int, dropout: float = 0.1):
->>>>>>> 1cc0f5ac
         super().__init__()
         self.p_attn = None
         self.h = num_attn
@@ -185,9 +175,6 @@
         self.linears = nn.ModuleList([nn.Linear(dim, dim) for _ in range(4)])
         self.dropout = nn.Dropout(p=dropout)
 
-<<<<<<< HEAD
-    def qkv_attention(self, query, key, value, mask=None, dropout=None):
-=======
     def qkv_attention(
         self,
         query: torch.Tensor,
@@ -196,7 +183,6 @@
         mask: Optional[torch.Tensor] = None,
         dropout: Type[nn.Dropout] = None,
     ) -> Tuple[torch.Tensor, torch.Tensor]:
->>>>>>> 1cc0f5ac
         d_k = query.size(-1)
         scores = torch.matmul(query, key.transpose(-2, -1)) / math.sqrt(d_k)
         if mask is not None:
@@ -208,13 +194,9 @@
 
         return torch.matmul(p_attn, value), p_attn
 
-<<<<<<< HEAD
-    def forward(self, q, k, v, mask):
-=======
     def forward(
         self, q: torch.Tensor, k: torch.Tensor, v: torch.Tensor, mask: torch.Tensor
     ) -> torch.Tensor:
->>>>>>> 1cc0f5ac
         b = q.size(0)
 
         q = self.linears[0](q).view(b, -1, self.h, self.d_k).transpose(1, 2)
@@ -228,11 +210,7 @@
 
 
 class SelfAttention(nn.Module):
-<<<<<<< HEAD
-    def __init__(self, dim, num_attn, dropout):
-=======
     def __init__(self, dim: int, num_attn: int, dropout: float):
->>>>>>> 1cc0f5ac
         super().__init__()
         self.multi_head_attn = MultiHeadAttention(dim, num_attn, dropout=0.1)
         self.fcn = nn.Sequential(
@@ -246,11 +224,7 @@
         self.drop_fcn = nn.Dropout(p=dropout)
         self.ln_fcn = nn.LayerNorm(dim)
 
-<<<<<<< HEAD
-    def forward(self, x, x_mask):
-=======
     def forward(self, x: torch.Tensor, x_mask: torch.Tensor) -> torch.Tensor:
->>>>>>> 1cc0f5ac
         x = self.ln_mha(x + self.drop_mha(self.multi_head_attn(x, x, x, x_mask)))
         x = self.ln_fcn(x + self.drop_fcn(self.fcn(x)))
 
@@ -258,11 +232,7 @@
 
 
 class SelfGuidedAttention(nn.Module):
-<<<<<<< HEAD
-    def __init__(self, dim, num_attn, dropout):
-=======
     def __init__(self, dim: int, num_attn: int, dropout: float):
->>>>>>> 1cc0f5ac
         super().__init__()
         self.multi_head_attn = nn.ModuleList(
             [MultiHeadAttention(dim, num_attn, dropout=0.1) for _ in range(2)]
@@ -278,9 +248,6 @@
         self.drop_fcn = nn.Dropout(p=dropout)
         self.ln_fcn = nn.LayerNorm(dim)
 
-<<<<<<< HEAD
-    def forward(self, x, y, x_mask, y_mask):
-=======
     def forward(
         self,
         x: torch.Tensor,
@@ -288,7 +255,6 @@
         x_mask: torch.Tensor,
         y_mask: torch.Tensor,
     ) -> torch.Tensor:
->>>>>>> 1cc0f5ac
         x = self.ln_mha[0](
             x + self.drop_mha[0](self.multi_head_attn[0](x, x, x, x_mask))
         )
