--- conflicted
+++ resolved
@@ -39,16 +39,6 @@
 
 @registry.register_scheduler("multi_step")
 class MultiStepScheduler(PythiaScheduler):
-<<<<<<< HEAD
-    def __init__(self, config, optimizer):
-        self.use_warmup = config["use_warmup"]
-        self.lr_steps = config["lr_steps"]
-        self.lr_ratio = config["lr_ratio"]
-        self.warmup_iterations = config["warmup_iterations"] if self.use_warmup else 0
-        self.warmup_factor = config["warmup_factor"]
-        assert self.warmup_iterations < self.lr_steps[0]
-        super().__init__(config, optimizer)
-=======
     def __init__(self, optimizer, *args, **kwargs):
         self.use_warmup = kwargs["use_warmup"]
         self.lr_steps = kwargs["lr_steps"]
@@ -57,7 +47,6 @@
         self.warmup_factor = kwargs["warmup_factor"]
         assert self.warmup_iterations < self.lr_steps[0]
         super().__init__(optimizer)
->>>>>>> 1cc0f5ac
 
     def get_lr(self):
         if self.last_epoch <= self.warmup_iterations and self.use_warmup is True:
